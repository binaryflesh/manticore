#!/usr/bin/env python3

import os

from manticore.native import Manticore

# Modified 'count_instructions.py' to demonstrate execution of a
# statically-linked "Hello, world!" AArch64 binary.

DIR = os.path.dirname(__file__)
FILE = os.path.join(DIR, "hello42")

if __name__ == "__main__":
    m = Manticore(FILE)

    with m.locked_context() as context:
        context["count"] = 0

    @m.hook(None)
    def explore(state):
        with m.locked_context() as context:
            context["count"] += 1

            if state.cpu.PC == 0x406F10:  # puts
                s = state.cpu.read_string(state.cpu.X0)
                assert s == "hello"
                print(f"puts argument: {s}")

            elif state.cpu.PC == 0x40706C:  # puts result
                result = state.cpu.X0
                assert result >= 0
                print(f"puts result: {result}")

            elif state.cpu.PC == 0x415E50:  # exit
                status = state.cpu.X0
                syscall = state.cpu.X8
                assert syscall == 94  # sys_exit_group
                print(f"exit status: {status}")

    def execute_instruction(self, insn, msg):
        print(f"{msg}: 0x{insn.address:x}: {insn.mnemonic} {insn.op_str}")

    m.subscribe(
        "will_execute_instruction",
        lambda self, state, pc, insn: execute_instruction(self, insn, "next"),
    )
    m.subscribe(
        "did_execute_instruction",
        lambda self, state, last_pc, pc, insn: execute_instruction(self, insn, "done"),
    )

<<<<<<< HEAD
    m.run(procs=1)
=======
    m.run()
>>>>>>> ddb833df

    print(f"Executed {m.context['count']} instructions")<|MERGE_RESOLUTION|>--- conflicted
+++ resolved
@@ -49,10 +49,6 @@
         lambda self, state, last_pc, pc, insn: execute_instruction(self, insn, "done"),
     )
 
-<<<<<<< HEAD
-    m.run(procs=1)
-=======
     m.run()
->>>>>>> ddb833df
 
     print(f"Executed {m.context['count']} instructions")