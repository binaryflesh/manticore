--- conflicted
+++ resolved
@@ -23,7 +23,6 @@
 consts.add("stdin_size", default=256, description="Maximum symbolic stdin size")
 
 
-<<<<<<< HEAD
 def write_findings(method, lead_space, pc):
     """
     Writes binary's program counter where the finding happened.
@@ -35,8 +34,6 @@
     method.write(f"{lead_space}Program counter: {pc:#x}\n")
 
 
-=======
->>>>>>> ddb833df
 class Manticore(ManticoreBase):
     def generate_testcase(self, state, message="test"):
         testcase = super().generate_testcase(state, message)
@@ -276,13 +273,9 @@
         A decorator used to register a hook function to run before analysis begins. Hook
         function takes one :class:`~manticore.core.state.State` argument.
         """
-<<<<<<< HEAD
-        self.subscribe("will_run", f)
-=======
         self._init_hooks.add(f)
         if self._init_hooks:
             self.subscribe("will_run", self._init_callback)
->>>>>>> ddb833df
         return f
 
     def hook(self, pc):
