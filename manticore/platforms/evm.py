--- conflicted
+++ resolved
@@ -1518,8 +1518,6 @@
         offset = Operators.ITEBV(256, offset < 32, (31 - offset) * 8, 256)
         return Operators.ZEXTEND(Operators.EXTRACT(value, offset, 8), 256)
 
-<<<<<<< HEAD
-=======
     def SHL(self, a, b):
         """Shift Left operation"""
         return b << a
@@ -1550,7 +1548,6 @@
             data = bytes(concrete_data)
         return data
 
->>>>>>> f2099bd2
     def SHA3_gas(self, start, size):
         GSHA3WORD = 6  # Cost of SHA3 per word
         sha3fee = self.safe_mul(GSHA3WORD, ceil32(size) // 32)
@@ -1619,7 +1616,6 @@
             try:
                 c = simplify(Operators.ITEBV(8, offset + i < data_length, self.data[offset + i], 0))
             except IndexError:
-                print ("index error", i, len(self.data))
                 # offset + i is concrete and outside data
                 c = 0
             bytes.append(c)
