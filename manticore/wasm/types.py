--- conflicted
+++ resolved
@@ -72,13 +72,9 @@
             ptr = pointer(c_ulong(val))
             fl = cast(ptr, POINTER(c_double))
             val = fl.contents.value
-<<<<<<< HEAD
-        return super(F64, cls).__new__(cls, val)
-=======
         self=super(F64, cls).__new__(cls,val)
         self.integer = val
         return self
->>>>>>> a8c0b04a
 
     @classmethod
     def cast(cls, other):
