--- conflicted
+++ resolved
@@ -88,21 +88,14 @@
     cd truffle_tests
     truffle unbox metacoin
     manticore . --contract MetaCoin --workspace output
-<<<<<<< HEAD
-=======
     ### The original comment says we should get 41 states, but after implementing the shift
     ### insructions, we get 31. Was the original comment a typo?
 
->>>>>>> f2099bd2
     # The correct answer should be 41
     # but Manticore fails to explore the paths due to the lack of the 0x1f opcode support
     # see https://github.com/trailofbits/manticore/issues/1166
     # if [ "$(ls output/*tx -l | wc -l)" != "41" ]; then
-<<<<<<< HEAD
-    if [ "$(ls output/*tx -l | wc -l)" != "3" ]; then
-=======
     if [ "$(ls output/*tx -l | wc -l)" != "31" ]; then
->>>>>>> f2099bd2
         echo "Truffle test failed"
         return 1
     fi
